--- conflicted
+++ resolved
@@ -32,7 +32,6 @@
 from `HardwareManagerBase`, letting custom devices participate in the same
 event loop and scripting hooks.
 
-<<<<<<< HEAD
 ## Quick Start Guide
 
 Use the following condensed checklist when you simply want to get the simulated
@@ -156,7 +155,6 @@
 ready to connect real instruments you can instead run `python main.py` and
 configure the hardware classes described later in this document.
 
-=======
 ```mermaid
 flowchart TD
     subgraph Core Orchestrator
@@ -197,7 +195,6 @@
     SM -- IPC messages --> VPM
 ```
 
->>>>>>> 05e5138d
 ## Settings
 The settings.py module is a quick an easy place to store important user settings.
 Of notes is the OBJECTIVE_MAG setting which will evvect the coversion of pixels to nanometers.
