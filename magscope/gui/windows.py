from collections import OrderedDict
import sys
<<<<<<< HEAD
import traceback
from time import time
from typing import Iterable
from warnings import warn

import numpy as np
from PyQt6.QtCore import QPoint, QSettings, Qt, QThread, QTimer
from PyQt6.QtGui import QGuiApplication, QImage, QPixmap
from PyQt6.QtWidgets import (QApplication, QFrame, QHBoxLayout, QLabel, QLayout, QMainWindow,
                             QMessageBox, QScrollArea, QSizePolicy, QVBoxLayout, QWidget)
=======
from time import time
import traceback
from typing import Iterable
from warnings import warn

import numpy as np
from PyQt6.QtCore import QPoint, QSettings, Qt, QThread, QTimer
from PyQt6.QtGui import QGuiApplication, QImage, QPixmap
from PyQt6.QtWidgets import (QApplication, QFrame, QHBoxLayout, QLabel, QLayout, QMainWindow,
                             QMessageBox, QScrollArea, QSizePolicy, QVBoxLayout, QWidget)
>>>>>>> 604dfb66

from magscope._logging import get_logger
from magscope.datatypes import VideoBuffer
from magscope.ipc import Delivery, register_ipc_command
from magscope.ipc_commands import (LoadZLUTCommand, MoveBeadCommand,
                                   RemoveBeadFromPendingMovesCommand, SetAcquisitionDirCommand,
                                   SetAcquisitionDirOnCommand, SetAcquisitionModeCommand,
                                   SetAcquisitionOnCommand, SetBeadRoisCommand, ShowMessageCommand,
                                   UnloadZLUTCommand, UpdateCameraSettingCommand,
                                   UpdateScriptStatusCommand, UpdateVideoBufferPurgeCommand,
                                   UpdateXYLockEnabledCommand, UpdateXYLockIntervalCommand,
                                   UpdateXYLockMaxCommand, UpdateXYLockWindowCommand,
                                   UpdateZLockBeadCommand, UpdateZLockEnabledCommand,
                                   UpdateZLockIntervalCommand, UpdateZLockMaxCommand,
                                   UpdateZLockTargetCommand, UpdateZLUTMetadataCommand)
from magscope.gui import (AcquisitionPanel, BeadGraphic, BeadSelectionPanel, CameraPanel,
                          ControlPanelBase, GripSplitter, HistogramPanel, PlotWorker,
                          ResizableLabel, ScriptPanel, StatusPanel, TimeSeriesPlotBase, VideoViewer)
from magscope.gui.controls import (HelpPanel, PlotSettingsPanel, ProfilePanel, ResetPanel,
                                   XYLockPanel, ZLUTGenerationPanel, ZLUTPanel, ZLockPanel)
from magscope.gui.panel_layout import (PANEL_MIME_TYPE, PanelLayoutManager, PanelWrapper,
                                       ReorderableColumn)
from magscope.gui.widgets import CollapsibleGroupBox
from magscope.processes import ManagerProcessBase
from magscope.scripting import ScriptStatus, register_script_command
from magscope.utils import AcquisitionMode, numpy_type_to_qt_image_type
<<<<<<< HEAD

logger = get_logger("gui.windows")

class WindowManager(ManagerProcessBase):
    def __init__(self):
        super().__init__()
        self._bead_graphics: dict[int, BeadGraphic] = {}
        self._bead_next_id: int = 0
        self.beads_in_view_on = False
        self.beads_in_view_count = 1
        self.beads_in_view_marker_size = 100
        self.central_widgets: list[QWidget] = []
        self.central_layouts: list[QLayout] = []
        self.controls: Controls | None = None
        self.controls_to_add = []
        self._display_rate_counter: int = 0
        self._display_rate_last_time: float = time()
        self._display_rate_last_rate: float = 0
        self._n_windows: int | None = None
        self.plot_worker: PlotWorker
        self.plot_thread: QThread
        self.plots_widget: QLabel
        self.plots_to_add: list[TimeSeriesPlotBase] = []
        self.qt_app: QApplication | None = None
        self.selected_bead = 0
        self.reference_bead: int | None = None
        self._timer: QTimer | None = None
        self._video_buffer_last_index: int = 0
        self._video_viewer_need_reset: bool = True
        self.video_viewer: VideoViewer | None = None
        self.windows: list[QMainWindow] = []


    def setup(self):
        self.qt_app = QApplication.instance()
        if not self.qt_app:
            self.qt_app = QApplication(sys.argv)
        QGuiApplication.styleHints().setColorScheme(Qt.ColorScheme.Dark)

        # If the number of windows is not specified, then use the number of screens
        if self._n_windows is None:
            self._n_windows = len(QApplication.screens())

        # Create the live plots in a separate thread (but dont start it)
        self.plots_widget = ResizableLabel()
        self.plots_widget.setScaledContents(True)
        self.plots_thread = QThread()
        self.plot_worker = PlotWorker()
        for plot in self.plots_to_add:
            self.plot_worker.add_plot(plot)
        self.plot_worker.set_locks(self.locks)
        self.plot_worker.setup()

        # Create controls panel
        self.controls = Controls(self)

        # Create the video viewer
        self.video_viewer = VideoViewer()

        # Finally start the live plots
        self.plot_worker.moveToThread(self.plots_thread)
        self.plots_thread.started.connect(self.plot_worker.run)  # noqa
        self.plot_worker.image_signal.connect(
            lambda img: self.plots_widget.setPixmap(QPixmap.fromImage(img))
        )
        self.plots_widget.resized.connect(self.update_plot_figure_size)
        self.plots_thread.start(QThread.Priority.LowPriority)

        # Create the layouts for each window
        self.create_central_widgets()

        # Create the windows
        for i in range(self._n_windows):
            window = QMainWindow()
            window.setWindowTitle("MagScope")
            screen = QApplication.screens()[i % len(QApplication.screens())]
            geometry = screen.geometry()
            window.setGeometry(
                geometry.x(), geometry.y(), geometry.width(), geometry.height()
            )
            window.setMinimumWidth(300)
            window.setMinimumHeight(300)
            window.closeEvent = lambda _, w=window: self.quit()
            window.showMaximized()
            window.setCentralWidget(self.central_widgets[i])
            self.windows.append(window)

        # Connect the video viewer
        self.video_viewer.coordinatesChanged.connect(self.update_view_coords)
        self.video_viewer.clicked.connect(self.callback_view_clicked)

        # Timer
        self._timer = QTimer()
        self._timer.timeout.connect(self.do_main_loop)  # noqa
        self._timer.setInterval(0)
        self._timer.start()

        # Timer - Video Display
        timer_video_view = QTimer()
        timer_video_view.timeout.connect(self._update_view_and_hist)
        timer_video_view.setInterval(25)
        timer_video_view.start()

        # Start app
        self._running = True
        self.qt_app.exec()

    def update_plot_figure_size(self, w, h):
        self.plot_worker.figure_size_signal.emit(w, h)

    def quit(self):
        super().quit()

        # Stop the plot worker
        self.plot_worker._stop()
        self.plots_thread.quit()
        self.plots_thread.wait()

        for window in self.windows:
            window.close()

    def do_main_loop(self):
        # Because the WindowManager is a special case with a GUI
        # the main loop is actually called by a timer, not the
        # run method of it's super()

        if self._running:
            self._update_display_rate()
            self.update_video_buffer_status()
            self.update_video_processors_status()
            self.controls.profile_panel.update_plot()
            self.receive_ipc()


    def set_selected_bead(self, bead: int):
        self.selected_bead = bead
        self._update_bead_highlights()

    def set_reference_bead(self, bead: int | None):
        self.reference_bead = bead
        self._update_bead_highlights()

    def _update_bead_highlights(self):
        selected_id = self.selected_bead if self.selected_bead is not None and self.selected_bead >= 0 else None
        reference_id = self.reference_bead if self.reference_bead is not None and self.reference_bead >= 0 else None

        for bead_id, graphic in self._bead_graphics.items():
            if bead_id == selected_id:
                graphic.set_selection_state('selected')
            elif bead_id == reference_id:
                graphic.set_selection_state('reference')
            else:
                graphic.set_selection_state('default')


    @property
    def n_windows(self):
        return self._n_windows
    
    @n_windows.setter
    def n_windows(self, value):
        if self._running:
            warn("Application already running", RuntimeWarning)
            return

        if not 1 <= value <= 3:
            warn("Number of windows must be between 1 and 3")
            return
        
        self._n_windows = value

    def create_central_widgets(self):
        match self.n_windows:
            case 1:
                self.create_one_window_widgets()
            case 2:
                self.create_two_window_widgets()
            case 3:
                self.create_three_window_widgets()

    def create_one_window_widgets(self):
        for i in range(1):
            self.central_widgets.append(QWidget())
            self.central_layouts.append(QVBoxLayout())
            self.central_widgets[i].setLayout(self.central_layouts[i])

        # Left-right split
        lr_splitter = GripSplitter(name='One Window Left-Right Splitter',
                                   orientation=Qt.Orientation.Horizontal)
        self.central_layouts[0].addWidget(lr_splitter)

        # Left
        left_widget = QWidget()
        left_widget.setMinimumWidth(150)
        lr_splitter.addWidget(left_widget)
        left_layout = QHBoxLayout()
        left_widget.setLayout(left_layout)

        # Add controls to left
        left_layout.addWidget(self.controls)

        # Right
        right_widget = QWidget()
        right_widget.setMinimumWidth(150)
        lr_splitter.addWidget(right_widget)
        right_layout = QHBoxLayout()
        right_widget.setLayout(right_layout)

        # Right: top-bottom split
        ud_splitter = GripSplitter(name='One Window Top-Bottom Splitter',
                                   orientation=Qt.Orientation.Vertical)
        right_layout.addWidget(ud_splitter)

        # Right-top
        right_top_widget = QWidget()
        right_top_widget.setMinimumHeight(150)
        ud_splitter.addWidget(right_top_widget)
        right_top_layout = QHBoxLayout()
        right_top_widget.setLayout(right_top_layout)

        # Add plots to right-top
        right_top_layout.addWidget(self.plots_widget)

        # Right-bottom
        right_bottom_widget = QWidget()
        right_bottom_widget.setMinimumHeight(150)
        ud_splitter.addWidget(right_bottom_widget)
        right_bottom_layout = QHBoxLayout()
        right_bottom_widget.setLayout(right_bottom_layout)

        # Add video viewer to right-bottom
        right_bottom_layout.addWidget(self.video_viewer)

    def create_two_window_widgets(self):
        for i in range(2):
            self.central_widgets.append(QWidget())
            self.central_layouts.append(QVBoxLayout())
            self.central_widgets[i].setLayout(self.central_layouts[i])

        ### Window 0 ###

        # Left-right split
        lr_splitter = GripSplitter(name='Two Window Left-Right Splitter',
                                   orientation=Qt.Orientation.Horizontal)
        self.central_layouts[0].addWidget(lr_splitter)

        # Left
        left_widget = QWidget()
        left_widget.setMinimumWidth(150)
        lr_splitter.addWidget(left_widget)
        left_layout = QHBoxLayout()
        left_widget.setLayout(left_layout)

        # Add controls to left
        left_layout.addWidget(self.controls)

        # Right
        right_widget = QWidget()
        right_widget.setMinimumWidth(150)
        lr_splitter.addWidget(right_widget)
        right_layout = QHBoxLayout()
        right_widget.setLayout(right_layout)

        # Add video viewer to right
        right_layout.addWidget(self.video_viewer)

        ### Window 1 ###

        # Add plots to window-1
        self.central_layouts[1].addWidget(self.plots_widget)

    def create_three_window_widgets(self):
        for i in range(3):
            self.central_widgets.append(QWidget())
            self.central_layouts.append(QVBoxLayout())
            self.central_widgets[i].setLayout(self.central_layouts[i])

        ### Window 0 ###
        # Add controls to window-0
        self.central_layouts[0].addWidget(self.controls)

        ### Window 1 ###
        # Add video viewer to window-1
        self.central_layouts[1].addWidget(self.video_viewer)

        ### Window 2 ###
        # Add plots to window-2
        self.central_layouts[2].addWidget(self.plots_widget)

    def update_view_coords(self):
        pass

    def _update_view_and_hist(self):
        # Get image and _write position
        index, image_bytes = self.video_buffer.peak_image()

        # Check if _write has changed (a new image is ready)
        if self._video_buffer_last_index != index:
            # Update the stored index
            self._video_buffer_last_index = index

            cam_bits = self.camera_type.bits
            dtype_bits = np.iinfo(self.video_buffer.dtype).bits
            scale = (2 ** (dtype_bits - cam_bits))

            # Update the view
            qt_img = QImage(
                np.frombuffer(image_bytes, self.video_buffer.dtype).copy() *
                scale, *self.video_buffer.image_shape,
                numpy_type_to_qt_image_type(self.video_buffer.dtype))
            self.video_viewer.set_pixmap(QPixmap.fromImage(qt_img))

            if self._video_viewer_need_reset:
                self.video_viewer.reset_view()
                self._video_viewer_need_reset = False

            # Update the bead position overlay
            self._update_beads_in_view()

            # Update the histogram
            self.controls.histogram_panel.update_plot(image_bytes)

            # Increment the display rate counter
            self._display_rate_counter += 1

    def callback_view_clicked(self, pos: QPoint):
        if not self.controls.bead_selection_panel.lock_button.isChecked():
            self.add_bead(pos)

    @command_handler(SetBeadRoisCommand, delivery=Delivery.BROADCAST, target='ManagerProcessBase')
=======

logger = get_logger("gui.windows")

class WindowManager(ManagerProcessBase):
    def __init__(self):
        super().__init__()
        self._bead_graphics: dict[int, BeadGraphic] = {}
        self._bead_next_id: int = 0
        self.beads_in_view_on = False
        self.beads_in_view_count = 1
        self.beads_in_view_marker_size = 100
        self.central_widgets: list[QWidget] = []
        self.central_layouts: list[QLayout] = []
        self.controls: Controls | None = None
        self.controls_to_add = []
        self._display_rate_counter: int = 0
        self._display_rate_last_time: float = time()
        self._display_rate_last_rate: float = 0
        self._n_windows: int | None = None
        self.plot_worker: PlotWorker
        self.plot_thread: QThread
        self.plots_widget: QLabel
        self.plots_to_add: list[TimeSeriesPlotBase] = []
        self.qt_app: QApplication | None = None
        self.selected_bead = 0
        self.reference_bead: int | None = None
        self._timer: QTimer | None = None
        self._video_buffer_last_index: int = 0
        self._video_viewer_need_reset: bool = True
        self.video_viewer: VideoViewer | None = None
        self.windows: list[QMainWindow] = []


    def setup(self):
        self.qt_app = QApplication.instance()
        if not self.qt_app:
            self.qt_app = QApplication(sys.argv)
        QGuiApplication.styleHints().setColorScheme(Qt.ColorScheme.Dark)

        # If the number of windows is not specified, then use the number of screens
        if self._n_windows is None:
            self._n_windows = len(QApplication.screens())

        # Create the live plots in a separate thread (but dont start it)
        self.plots_widget = ResizableLabel()
        self.plots_widget.setScaledContents(True)
        self.plots_thread = QThread()
        self.plot_worker = PlotWorker()
        for plot in self.plots_to_add:
            self.plot_worker.add_plot(plot)
        self.plot_worker.set_locks(self.locks)
        self.plot_worker.setup()

        # Create controls panel
        self.controls = Controls(self)

        # Create the video viewer
        self.video_viewer = VideoViewer()

        # Finally start the live plots
        self.plot_worker.moveToThread(self.plots_thread)
        self.plots_thread.started.connect(self.plot_worker.run)  # noqa
        self.plot_worker.image_signal.connect(
            lambda img: self.plots_widget.setPixmap(QPixmap.fromImage(img))
        )
        self.plots_widget.resized.connect(self.update_plot_figure_size)
        self.plots_thread.start(QThread.Priority.LowPriority)

        # Create the layouts for each window
        self.create_central_widgets()

        # Create the windows
        for i in range(self._n_windows):
            window = QMainWindow()
            window.setWindowTitle("MagScope")
            screen = QApplication.screens()[i % len(QApplication.screens())]
            geometry = screen.geometry()
            window.setGeometry(
                geometry.x(), geometry.y(), geometry.width(), geometry.height()
            )
            window.setMinimumWidth(300)
            window.setMinimumHeight(300)
            window.closeEvent = lambda _, w=window: self.quit()
            window.showMaximized()
            window.setCentralWidget(self.central_widgets[i])
            self.windows.append(window)

        # Connect the video viewer
        self.video_viewer.coordinatesChanged.connect(self.update_view_coords)
        self.video_viewer.clicked.connect(self.callback_view_clicked)

        # Timer
        self._timer = QTimer()
        self._timer.timeout.connect(self.do_main_loop)  # noqa
        self._timer.setInterval(0)
        self._timer.start()

        # Timer - Video Display
        timer_video_view = QTimer()
        timer_video_view.timeout.connect(self._update_view_and_hist)
        timer_video_view.setInterval(25)
        timer_video_view.start()

        # Start app
        self._running = True
        self.qt_app.exec()

    def update_plot_figure_size(self, w, h):
        self.plot_worker.figure_size_signal.emit(w, h)

    def quit(self):
        super().quit()

        # Stop the plot worker
        self.plot_worker._stop()
        self.plots_thread.quit()
        self.plots_thread.wait()

        for window in self.windows:
            window.close()

    def do_main_loop(self):
        # Because the WindowManager is a special case with a GUI
        # the main loop is actually called by a timer, not the
        # run method of it's super()

        if self._running:
            self._update_display_rate()
            self.update_video_buffer_status()
            self.update_video_processors_status()
            self.controls.profile_panel.update_plot()
            self.receive_ipc()


    def set_selected_bead(self, bead: int):
        self.selected_bead = bead
        self._update_bead_highlights()

    def set_reference_bead(self, bead: int | None):
        self.reference_bead = bead
        self._update_bead_highlights()

    def _update_bead_highlights(self):
        selected_id = self.selected_bead if self.selected_bead is not None and self.selected_bead >= 0 else None
        reference_id = self.reference_bead if self.reference_bead is not None and self.reference_bead >= 0 else None

        for bead_id, graphic in self._bead_graphics.items():
            if bead_id == selected_id:
                graphic.set_selection_state('selected')
            elif bead_id == reference_id:
                graphic.set_selection_state('reference')
            else:
                graphic.set_selection_state('default')


    @property
    def n_windows(self):
        return self._n_windows
    
    @n_windows.setter
    def n_windows(self, value):
        if self._running:
            warn("Application already running", RuntimeWarning)
            return

        if not 1 <= value <= 3:
            warn("Number of windows must be between 1 and 3")
            return
        
        self._n_windows = value

    def create_central_widgets(self):
        match self.n_windows:
            case 1:
                self.create_one_window_widgets()
            case 2:
                self.create_two_window_widgets()
            case 3:
                self.create_three_window_widgets()

    def create_one_window_widgets(self):
        for i in range(1):
            self.central_widgets.append(QWidget())
            self.central_layouts.append(QVBoxLayout())
            self.central_widgets[i].setLayout(self.central_layouts[i])

        # Left-right split
        lr_splitter = GripSplitter(name='One Window Left-Right Splitter',
                                   orientation=Qt.Orientation.Horizontal)
        self.central_layouts[0].addWidget(lr_splitter)

        # Left
        left_widget = QWidget()
        left_widget.setMinimumWidth(150)
        lr_splitter.addWidget(left_widget)
        left_layout = QHBoxLayout()
        left_widget.setLayout(left_layout)

        # Add controls to left
        left_layout.addWidget(self.controls)

        # Right
        right_widget = QWidget()
        right_widget.setMinimumWidth(150)
        lr_splitter.addWidget(right_widget)
        right_layout = QHBoxLayout()
        right_widget.setLayout(right_layout)

        # Right: top-bottom split
        ud_splitter = GripSplitter(name='One Window Top-Bottom Splitter',
                                   orientation=Qt.Orientation.Vertical)
        right_layout.addWidget(ud_splitter)

        # Right-top
        right_top_widget = QWidget()
        right_top_widget.setMinimumHeight(150)
        ud_splitter.addWidget(right_top_widget)
        right_top_layout = QHBoxLayout()
        right_top_widget.setLayout(right_top_layout)

        # Add plots to right-top
        right_top_layout.addWidget(self.plots_widget)

        # Right-bottom
        right_bottom_widget = QWidget()
        right_bottom_widget.setMinimumHeight(150)
        ud_splitter.addWidget(right_bottom_widget)
        right_bottom_layout = QHBoxLayout()
        right_bottom_widget.setLayout(right_bottom_layout)

        # Add video viewer to right-bottom
        right_bottom_layout.addWidget(self.video_viewer)

    def create_two_window_widgets(self):
        for i in range(2):
            self.central_widgets.append(QWidget())
            self.central_layouts.append(QVBoxLayout())
            self.central_widgets[i].setLayout(self.central_layouts[i])

        ### Window 0 ###

        # Left-right split
        lr_splitter = GripSplitter(name='Two Window Left-Right Splitter',
                                   orientation=Qt.Orientation.Horizontal)
        self.central_layouts[0].addWidget(lr_splitter)

        # Left
        left_widget = QWidget()
        left_widget.setMinimumWidth(150)
        lr_splitter.addWidget(left_widget)
        left_layout = QHBoxLayout()
        left_widget.setLayout(left_layout)

        # Add controls to left
        left_layout.addWidget(self.controls)

        # Right
        right_widget = QWidget()
        right_widget.setMinimumWidth(150)
        lr_splitter.addWidget(right_widget)
        right_layout = QHBoxLayout()
        right_widget.setLayout(right_layout)

        # Add video viewer to right
        right_layout.addWidget(self.video_viewer)

        ### Window 1 ###

        # Add plots to window-1
        self.central_layouts[1].addWidget(self.plots_widget)

    def create_three_window_widgets(self):
        for i in range(3):
            self.central_widgets.append(QWidget())
            self.central_layouts.append(QVBoxLayout())
            self.central_widgets[i].setLayout(self.central_layouts[i])

        ### Window 0 ###
        # Add controls to window-0
        self.central_layouts[0].addWidget(self.controls)

        ### Window 1 ###
        # Add video viewer to window-1
        self.central_layouts[1].addWidget(self.video_viewer)

        ### Window 2 ###
        # Add plots to window-2
        self.central_layouts[2].addWidget(self.plots_widget)

    def update_view_coords(self):
        pass

    def _update_view_and_hist(self):
        # Get image and _write position
        index, image_bytes = self.video_buffer.peak_image()

        # Check if _write has changed (a new image is ready)
        if self._video_buffer_last_index != index:
            # Update the stored index
            self._video_buffer_last_index = index

            cam_bits = self.camera_type.bits
            dtype_bits = np.iinfo(self.video_buffer.dtype).bits
            scale = (2 ** (dtype_bits - cam_bits))

            # Update the view
            qt_img = QImage(
                np.frombuffer(image_bytes, self.video_buffer.dtype).copy() *
                scale, *self.video_buffer.image_shape,
                numpy_type_to_qt_image_type(self.video_buffer.dtype))
            self.video_viewer.set_pixmap(QPixmap.fromImage(qt_img))

            if self._video_viewer_need_reset:
                self.video_viewer.reset_view()
                self._video_viewer_need_reset = False

            # Update the bead position overlay
            self._update_beads_in_view()

            # Update the histogram
            self.controls.histogram_panel.update_plot(image_bytes)

            # Increment the display rate counter
            self._display_rate_counter += 1

    def callback_view_clicked(self, pos: QPoint):
        if not self.controls.bead_selection_panel.lock_button.isChecked():
            self.add_bead(pos)

    @register_ipc_command(SetBeadRoisCommand, delivery=Delivery.BROADCAST, target='ManagerProcessBase')
>>>>>>> 604dfb66
    def set_bead_rois(self, value):
        pass

    def update_bead_rois(self):
        bead_rois = {}
        for id, graphic in self._bead_graphics.items():
            tl = graphic.mapToScene(graphic.rect().topLeft())
            br = graphic.mapToScene(graphic.rect().bottomRight())
            x0 = int(round(tl.x() - graphic.pen_width / 2))
            x1 = int(round(br.x() + graphic.pen_width / 2))
            y0 = int(round(tl.y() - graphic.pen_width / 2))
            y1 = int(round(br.y() + graphic.pen_width / 2))
            bead_rois[id] = (x0, x1, y0, y1)
        self._bead_rois = bead_rois
        command = SetBeadRoisCommand(value=bead_rois)
        self.send_ipc(command)
<<<<<<< HEAD

    @command_handler(MoveBeadCommand)
=======

    @register_ipc_command(MoveBeadCommand)
>>>>>>> 604dfb66
    def move_bead(self, id: int, dx, dy):
        # Move the bead
        self._bead_graphics[id].move(dx, dy)

        # Update the ROIs
        self.update_bead_rois()

        # Confirm with the xy-lock
        command = RemoveBeadFromPendingMovesCommand(id=id)
        self.send_ipc(command)

    def add_bead(self, pos: QPoint):
        # Add a bead graphic
        id = self._bead_next_id
        x = pos.x()
        y = pos.y()
        w = self.settings['bead roi width']
        view_scene = self.video_viewer.scene
        graphic = BeadGraphic(self, id, x, y, w, view_scene)
        self._bead_graphics[id] = graphic
        self._bead_next_id += 1

        # Update highlight colors to reflect selection/reference
        self._update_bead_highlights()

        # Update the bead ROIs
        self.update_bead_rois()

    def remove_bead(self, id: int):
        # Update graphics
        graphic = self._bead_graphics.pop(id)
        graphic.remove()

        # Update highlight colors to reflect selection/reference
        self._update_bead_highlights()

        # Update bead ROIs
        rois = self._bead_rois
        rois.pop(id)
        command = SetBeadRoisCommand(value=rois)
        self.send_ipc(command)

    def clear_beads(self):
        # Update graphics
        for graphics in self._bead_graphics.values():
            graphics.remove()
        self._bead_graphics.clear()
        self._bead_next_id = 0

        # Update bead ROIs
        command = SetBeadRoisCommand(value={})
        self.send_ipc(command)
<<<<<<< HEAD

    def lock_beads(self, locked: bool):
        for graphic in self._bead_graphics.values():
            graphic.locked = locked

    def update_video_processors_status(self):
        busy = self.shared_values.video_process_busy_count.value
        total = self.settings['video processors n']
        text = f'{busy}/{total} busy'
        self.controls.status_panel.update_video_processors_status(text)

    def update_video_buffer_status(self):
        level = self.video_buffer.get_level()
        size = self.video_buffer.n_total_images
        text = f'{level:.0%} full, {size} max images'
        self.controls.status_panel.update_video_buffer_status(text)

    def _update_display_rate(self):
        # If it has been more than a second, re-calculate the display rate
        if (now := time()) - self._display_rate_last_time > 1:
            dt = now - self._display_rate_last_time
            rate = self._display_rate_counter / dt
            self._display_rate_last_time = now
            self._display_rate_counter = 0
            self._display_rate_last_rate = rate
            self.controls.status_panel.update_display_rate(f'{rate:.0f} updates/sec')
        else:
            # This is used to force the "..." to update
            self.controls.status_panel.update_display_rate(f'{self._display_rate_last_rate:.0f} updates/sec')

    def _update_beads_in_view(self):
        # Enabled?
        if not self.beads_in_view_on or self.beads_in_view_count is None:
            self.video_viewer.clear_crosshairs()
            return
        n = self.beads_in_view_count

        # Get latest n timepoints
        tracks = self.tracks_buffer.peak_unsorted()
        t = tracks[:, 0]
        unique_t = np.unique(t)
        top_n_t = unique_t[np.isfinite(unique_t)][-n:]

        # Get corresponding values
        try:
            mask = np.isin(t, top_n_t, assume_unique=False, kind='sort')
            x = tracks[mask, 1]
            y = tracks[mask, 2]

            # Calculate relative x & y
            nm_per_px = self.camera_type.nm_per_px / self.settings['magnification']
            x /= nm_per_px
            y /= nm_per_px

            # Plot points
            self.video_viewer.plot(x, y, self.beads_in_view_marker_size)
        except Exception as e:
            print(traceback.format_exc())

    @command_handler(UpdateCameraSettingCommand)
=======

    def lock_beads(self, locked: bool):
        if self.video_viewer is not None:
            self.video_viewer.set_locked_overlay(locked)
        for graphic in self._bead_graphics.values():
            graphic.locked = locked

    def update_video_processors_status(self):
        busy = self.shared_values.video_process_busy_count.value
        total = self.settings['video processors n']
        text = f'{busy}/{total} busy'
        self.controls.status_panel.update_video_processors_status(text)

    def update_video_buffer_status(self):
        level = self.video_buffer.get_level()
        size = self.video_buffer.n_total_images
        text = f'{level:.0%} full, {size} max images'
        self.controls.status_panel.update_video_buffer_status(text)

    def _update_display_rate(self):
        # If it has been more than a second, re-calculate the display rate
        if (now := time()) - self._display_rate_last_time > 1:
            dt = now - self._display_rate_last_time
            rate = self._display_rate_counter / dt
            self._display_rate_last_time = now
            self._display_rate_counter = 0
            self._display_rate_last_rate = rate
            self.controls.status_panel.update_display_rate(f'{rate:.0f} updates/sec')
        else:
            # This is used to force the "..." to update
            self.controls.status_panel.update_display_rate(f'{self._display_rate_last_rate:.0f} updates/sec')

    def _update_beads_in_view(self):
        # Enabled?
        if not self.beads_in_view_on or self.beads_in_view_count is None:
            self.video_viewer.clear_crosshairs()
            return
        n = self.beads_in_view_count

        # Get latest n timepoints
        tracks = self.tracks_buffer.peak_unsorted()
        t = tracks[:, 0]
        unique_t = np.unique(t)
        top_n_t = unique_t[np.isfinite(unique_t)][-n:]

        # Get corresponding values
        try:
            mask = np.isin(t, top_n_t, assume_unique=False, kind='sort')
            x = tracks[mask, 1]
            y = tracks[mask, 2]

            # Calculate relative x & y
            nm_per_px = self.camera_type.nm_per_px / self.settings['magnification']
            x /= nm_per_px
            y /= nm_per_px

            # Plot points
            self.video_viewer.plot(x, y, self.beads_in_view_marker_size)
        except Exception as e:
            print(traceback.format_exc())

    @register_ipc_command(UpdateCameraSettingCommand)
>>>>>>> 604dfb66
    def update_camera_setting(self, name: str, value: str):
        self.controls.camera_panel.update_camera_setting(name, value)

    @register_ipc_command(UpdateVideoBufferPurgeCommand)
    def update_video_buffer_purge(self, t: float):
        self.controls.status_panel.update_video_buffer_purge(t)

    @register_ipc_command(UpdateScriptStatusCommand)
    def update_script_status(self, status: ScriptStatus):
        self.controls.script_panel.update_status(status)

<<<<<<< HEAD
    @command_handler(ShowMessageCommand)
    @register_script_command(ShowMessageCommand)
=======
    @register_ipc_command(ShowMessageCommand)
    @registerwithscript('print')
>>>>>>> 604dfb66
    def print(self, text: str, details: str | None = None):
        msg = QMessageBox(self.windows[0])
        msg.setIcon(QMessageBox.Icon.Information)
        msg.setWindowTitle("Information")
        msg.setText(text)
<<<<<<< HEAD
        if details:
            logger.info('%s: %s', text, details)
            msg.setDetailedText(details)
        else:
            logger.info('%s', text)
        msg.setStandardButtons(QMessageBox.StandardButton.Ok)
        msg.show()

    @command_handler(SetAcquisitionOnCommand, delivery=Delivery.BROADCAST, target='ManagerProcessBase')
=======
        if details:
            logger.info('%s: %s', text, details)
            msg.setDetailedText(details)
        else:
            logger.info('%s', text)
        msg.setStandardButtons(QMessageBox.StandardButton.Ok)
        msg.show()

    @register_ipc_command(SetAcquisitionOnCommand, delivery=Delivery.BROADCAST, target='ManagerProcessBase')
>>>>>>> 604dfb66
    def set_acquisition_on(self, value: bool):
        super().set_acquisition_on(value)
        checkbox = self.controls.acquisition_panel.acquisition_on_checkbox.checkbox
        checkbox.blockSignals(True) # to prevent a loop
        checkbox.setChecked(value)
        checkbox.blockSignals(False)

    @register_ipc_command(SetAcquisitionDirCommand, delivery=Delivery.BROADCAST, target='ManagerProcessBase')
    def set_acquisition_dir(self, value: str | None):
        super().set_acquisition_dir(value)
        textedit = self.controls.acquisition_panel.acquisition_dir_textedit
        textedit.blockSignals(True) # to prevent a loop
        textedit.setText(value or '')
        textedit.blockSignals(False)

    @register_ipc_command(SetAcquisitionDirOnCommand, delivery=Delivery.BROADCAST, target='ManagerProcessBase')
    def set_acquisition_dir_on(self, value: bool):
        super().set_acquisition_dir_on(value)
        checkbox = self.controls.acquisition_panel.acquisition_dir_on_checkbox.checkbox
        checkbox.blockSignals(True)  # to prevent a loop
        checkbox.setChecked(value)
        checkbox.blockSignals(False)

    @register_ipc_command(SetAcquisitionModeCommand, delivery=Delivery.BROADCAST, target='ManagerProcessBase')
    def set_acquisition_mode(self, value: AcquisitionMode):
        super().set_acquisition_mode(value)
        combobox = self.controls.acquisition_panel.acquisition_mode_combobox
        combobox.blockSignals(True)  # to prevent a loop
        combobox.setCurrentText(value)
        combobox.blockSignals(False)

    @register_ipc_command(UpdateXYLockEnabledCommand)
    def update_xy_lock_enabled(self, value: bool):
        self.controls.xy_lock_panel.update_enabled(value)

    @register_ipc_command(UpdateXYLockIntervalCommand)
    def update_xy_lock_interval(self, value: float):
        self.controls.xy_lock_panel.update_interval(value)

    @register_ipc_command(UpdateXYLockMaxCommand)
    def update_xy_lock_max(self, value: float):
        self.controls.xy_lock_panel.update_max(value)

    @register_ipc_command(UpdateXYLockWindowCommand)
    def update_xy_lock_window(self, value: int):
        self.controls.xy_lock_panel.update_window(value)

    @register_ipc_command(UpdateZLockEnabledCommand)
    def update_z_lock_enabled(self, value: bool):
        self.controls.z_lock_panel.update_enabled(value)

    @register_ipc_command(UpdateZLockBeadCommand)
    def update_z_lock_bead(self, value: int):
        self.controls.z_lock_panel.update_bead(value)

    @register_ipc_command(UpdateZLockTargetCommand)
    def update_z_lock_target(self, value: float):
        self.controls.z_lock_panel.update_target(value)

    @register_ipc_command(UpdateZLockIntervalCommand)
    def update_z_lock_interval(self, value: float):
        self.controls.z_lock_panel.update_interval(value)

    @register_ipc_command(UpdateZLockMaxCommand)
    def update_z_lock_max(self, value: float):
        self.controls.z_lock_panel.update_max(value)

    def request_zlut_file(self, filepath: str) -> None:
        if not filepath:
            return

        command = LoadZLUTCommand(filepath=filepath)
        self.send_ipc(command)

    def clear_zlut(self) -> None:
        command = UnloadZLUTCommand()
        self.send_ipc(command)
<<<<<<< HEAD

    @command_handler(UpdateZLUTMetadataCommand)
=======

    @register_ipc_command(UpdateZLUTMetadataCommand)
>>>>>>> 604dfb66
    def update_zlut_metadata(self,
                             filepath: str | None = None,
                             z_min: float | None = None,
                             z_max: float | None = None,
                             step_size: float | None = None,
                             profile_length: int | None = None) -> None:
        if self.controls is None:
            return

        panel = self.controls.zlut_panel
        panel.set_filepath(filepath)
        panel.update_metadata(z_min, z_max, step_size, profile_length)


class LoadingWindow(QMainWindow):

    def __init__(self):
        super().__init__()

        # Set up the window
        self.setWindowTitle('Loading...')
        self.setFixedSize(700, 300)
        self.setStyleSheet('background-color: white;')
        self.setWindowFlags(Qt.WindowType.FramelessWindowHint
                            | Qt.WindowType.WindowStaysOnTopHint)

    # Create central widget
        central_widget = QWidget()
        self.setCentralWidget(central_widget)

        # Layout
        layout = QVBoxLayout(central_widget)
        layout.setContentsMargins(20, 20, 20, 20)
        layout.setSpacing(15)

        # Loading label
        self.label = QLabel('MagScope' + '\n\n' + 'loading ...')
        self.label.setAlignment(Qt.AlignmentFlag.AlignCenter)
        self.label.setStyleSheet('color: black; font-_count: 20px;')
        layout.addWidget(self.label)

        # Center the window on the screen
        frame_geometry = self.frameGeometry()
        center_point = self.screen().availableGeometry().center()
        frame_geometry.moveCenter(center_point)
        self.move(frame_geometry.topLeft())


class AddColumnDropTarget(QFrame):
    """Drop target that creates a new column when a panel is dropped."""

    def __init__(self, controls: "Controls") -> None:
        super().__init__()
        self._controls = controls
        self._drag_active = False
        self.setObjectName("add_column_drop_target")
        self.setAcceptDrops(True)
        self.setMinimumWidth(300)
        self.setSizePolicy(QSizePolicy.Policy.Preferred, QSizePolicy.Policy.Expanding)

        layout = QVBoxLayout(self)
        layout.setContentsMargins(12, 12, 12, 12)
        layout.setSpacing(6)
        layout.addStretch(1)
        label = QLabel("Drop here to create a new column")
        label.setWordWrap(True)
        label.setAlignment(Qt.AlignmentFlag.AlignCenter)
        layout.addWidget(label)
        layout.addStretch(1)

        self._set_active(False)
        self.setVisible(False)

    def set_drag_active(self, active: bool) -> None:
        """Toggle visibility based on whether a panel is being dragged."""

        self._drag_active = active
        self._update_visibility()

    def refresh_visibility(self) -> None:
        self._update_visibility()

    def _update_visibility(self) -> None:
        should_show = self._drag_active and self._controls.has_room_for_new_column()
        self.setVisible(should_show)
        if not should_show:
            self._set_active(False)

    def _set_active(self, active: bool) -> None:
        color = "palette(highlight)" if active else "palette(midlight)"
        self.setStyleSheet(
            "#add_column_drop_target { border: 2px dashed %s; border-radius: 6px; }" % color
        )

    def _wrapper_from_event(self, event) -> PanelWrapper | None:
        manager = self._controls.layout_manager
        if manager is None:
            return None
        if not self._controls.has_room_for_new_column():
            return None
        mime_data = event.mimeData()
        if not mime_data.hasFormat(PANEL_MIME_TYPE):
            return None
        panel_id_bytes = mime_data.data(PANEL_MIME_TYPE)
        if panel_id_bytes.isEmpty():
            return None
        panel_id = bytes(panel_id_bytes).decode("utf-8")
        return manager.wrapper_for_id(panel_id)

    def dragEnterEvent(self, event) -> None:  # type: ignore[override]
        if self._wrapper_from_event(event) is not None:
            self._set_active(True)
            event.acceptProposedAction()
        else:
            event.ignore()

    def dragMoveEvent(self, event) -> None:  # type: ignore[override]
        if self._wrapper_from_event(event) is not None:
            self._set_active(True)
            event.acceptProposedAction()
        else:
            event.ignore()

    def dragLeaveEvent(self, event) -> None:  # type: ignore[override]
        self._set_active(False)
        super().dragLeaveEvent(event)

    def dropEvent(self, event) -> None:  # type: ignore[override]
        wrapper = self._wrapper_from_event(event)
        self._set_active(False)
        if wrapper is None:
            event.ignore()
            return
        if not self._controls.has_room_for_new_column():
            event.ignore()
            return
        self._controls.create_new_column_with_panel(wrapper)
        event.acceptProposedAction()


class Controls(QWidget):
    """Container widget hosting draggable, persistent control panels."""

    LAYOUT_SETTINGS_GROUP = "controls/layout"

    def __init__(self, manager: WindowManager):
        super().__init__()
        self.manager = manager
        self.panels: dict[str, ControlPanelBase | QWidget] = {}

        self._settings = QSettings("MagScope", "MagScope")

        layout = QHBoxLayout(self)
        layout.setSpacing(6)
        layout.setContentsMargins(0, 0, 0, 0)
        self._columns_layout = layout

        self._column_scrolls: dict[str, QScrollArea] = {}
        self._column_prefix = "column"
        self._column_counter = 1
        self._base_columns = {"left"}
        self._suppress_layout_callback = False

        self.layout_manager = PanelLayoutManager(
            self._settings,
            self.LAYOUT_SETTINGS_GROUP,
            [],
            on_layout_changed=self._on_layout_changed,
            on_drag_active_changed=self._on_drag_active_changed,
        )

        self._add_column_target = AddColumnDropTarget(self)
        layout.addWidget(self._add_column_target)
        layout.addStretch(1)

        stored_layout = self.layout_manager.stored_layout()
        self._update_column_counter(stored_layout.keys())

        self._add_column("left", pinned_ids={"HelpPanel", "ResetPanel"}, index=0)
        for name in stored_layout.keys():
            if name in self.layout_manager.columns:
                continue
            self._add_column(name)
        if "right" not in self.layout_manager.columns and len(self.layout_manager.columns) < 2:
            self._add_column("right")

        # Instantiate standard panels
        self.help_panel = HelpPanel(self.manager)
        self.reset_panel = ResetPanel(self.manager)
        self.acquisition_panel = AcquisitionPanel(self.manager)
        self.bead_selection_panel = BeadSelectionPanel(self.manager)
        self.camera_panel = CameraPanel(self.manager)
        self.histogram_panel = HistogramPanel(self.manager)
        self.plot_settings_panel = PlotSettingsPanel(self.manager)
        self.profile_panel = ProfilePanel(self.manager)
        self.script_panel = ScriptPanel(self.manager)
        self.status_panel = StatusPanel(self.manager)
        self.xy_lock_panel = XYLockPanel(self.manager)
        self.z_lock_panel = ZLockPanel(self.manager)
        self.zlut_panel = ZLUTPanel(self.manager)
        self.z_lut_generation_panel = ZLUTGenerationPanel(self.manager)

        self.zlut_panel.zlut_file_selected.connect(self.manager.request_zlut_file)
        self.zlut_panel.zlut_clear_requested.connect(self.manager.clear_zlut)

        definitions: list[tuple[str, QWidget, str, bool]] = [
            ("HelpPanel", self.help_panel, "left", False),
            ("ResetPanel", self.reset_panel, "left", False),
            ("StatusPanel", self.status_panel, "left", True),
            ("BeadSelectionPanel", self.bead_selection_panel, "left", True),
            ("CameraPanel", self.camera_panel, "left", True),
            ("AcquisitionPanel", self.acquisition_panel, "left", True),
            ("HistogramPanel", self.histogram_panel, "left", True),
            ("ProfilePanel", self.profile_panel, "left", True),
            ("PlotSettingsPanel", self.plot_settings_panel, "right", True),
            ("ZLUTPanel", self.zlut_panel, "right", True),
            ("ZLUTGenerationPanel", self.z_lut_generation_panel, "right", True),
            ("ScriptPanel", self.script_panel, "right", True),
            ("XYLockPanel", self.xy_lock_panel, "right", True),
            ("ZLockPanel", self.z_lock_panel, "right", True),
        ]

        column_names = list(self.layout_manager.columns.keys())
        fallback_column = column_names[0]

        for panel_id, widget, column_name, draggable in definitions:
            self.panels[panel_id] = widget
            target_column = column_name if column_name in self.layout_manager.columns else fallback_column
            self.layout_manager.register_panel(
                panel_id,
                widget,
                target_column,
                draggable=draggable,
            )

        column_names = list(self.layout_manager.columns.keys())

        for control_factory, column in self.manager.controls_to_add:
            widget = control_factory(self.manager)
            panel_id = widget.__class__.__name__
            if isinstance(column, int):
                index = min(max(column, 0), len(column_names) - 1)
                column_name = column_names[index]
            else:
                column_name = str(column)
                if column_name not in self.layout_manager.columns:
                    column_name = column_names[0]
            self.panels[panel_id] = widget
            self.layout_manager.register_panel(panel_id, widget, column_name)

        self.layout_manager.restore_layout()
        self._prune_empty_columns()

    @property
    def settings(self):
        return self.manager.settings

    @settings.setter
    def settings(self, value):
        raise AttributeError("Read-only attribute.")

    def _update_column_counter(self, column_names: Iterable[str]) -> None:
        prefix = f"{self._column_prefix}_"
        for name in column_names:
            if not name.startswith(prefix):
                continue
            suffix = name[len(prefix) :]
            try:
                value = int(suffix)
            except ValueError:
                continue
            if value >= self._column_counter:
                self._column_counter = value + 1

    def _layout_insert_index(self, name: str) -> int:
        drop_index = self._columns_layout.indexOf(self._add_column_target)
        if drop_index == -1:
            drop_index = self._columns_layout.count()
        column_names = list(self.layout_manager.columns.keys())
        target_index = column_names.index(name)
        count_before = sum(
            1 for existing in column_names[:target_index] if existing in self._column_scrolls
        )
        return min(drop_index, count_before)

    def _add_column(
        self,
        name: str,
        *,
        pinned_ids: Iterable[str] | None = None,
        index: int | None = None,
    ) -> ReorderableColumn:
        if name in self.layout_manager.columns:
            column = self.layout_manager.columns[name]
        else:
            column = ReorderableColumn(name, pinned_ids=pinned_ids)
            column.setFixedWidth(300)
            self.layout_manager.add_column(name, column, index=index)

        if name not in self._column_scrolls:
            scroll = QScrollArea(self)
            scroll.setWidgetResizable(True)
            scroll.setHorizontalScrollBarPolicy(Qt.ScrollBarPolicy.ScrollBarAlwaysOff)
            scroll.setFrameShape(QFrame.Shape.NoFrame)
            scroll.setWidget(column)
            scroll.setFixedWidth(320)
            insert_index = self._layout_insert_index(name)
            self._columns_layout.insertWidget(insert_index, scroll)
            self._column_scrolls[name] = scroll
            self._add_column_target.refresh_visibility()
        return column

    def create_new_column_with_panel(self, wrapper: PanelWrapper) -> None:
        name = self._generate_column_name()
        column = self._add_column(name)
        column.add_panel(wrapper)
        wrapper.mark_drop_accepted()
        self.layout_manager.layout_changed()

    def _generate_column_name(self) -> str:
        while True:
            name = f"{self._column_prefix}_{self._column_counter}"
            self._column_counter += 1
            if name not in self.layout_manager.columns:
                return name

    def _on_layout_changed(self, _layout: dict[str, list[str]]) -> None:
        if self._suppress_layout_callback:
            return
        self._prune_empty_columns()

    def _on_drag_active_changed(self, active: bool) -> None:
        self._add_column_target.set_drag_active(active)

    def _prune_empty_columns(self) -> None:
        removable = [
            name
            for name, column in list(self.layout_manager.columns.items())
            if name not in self._base_columns and not column.panels()
        ]
        for name in removable:
            self._remove_column(name)

    def _remove_column(self, name: str) -> None:
        scroll = self._column_scrolls.pop(name, None)
        if scroll is not None:
            self._columns_layout.removeWidget(scroll)
            scroll.hide()
            scroll.deleteLater()
        column = self.layout_manager.columns.get(name)
        if column is None:
            return
        column.clear_placeholder()
        column.hide()
        column.setParent(None)
        column.deleteLater()
        self._suppress_layout_callback = True
        try:
            self.layout_manager.remove_column(name)
        finally:
            self._suppress_layout_callback = False
        self.layout_manager.layout_changed()
        self._add_column_target.refresh_visibility()

    def reset_to_defaults(self) -> None:
        """Restore panel visibility, order, and columns to defaults."""

        settings = QSettings("MagScope", "MagScope")
        settings.beginGroup(self.LAYOUT_SETTINGS_GROUP)
        settings.remove("")
        settings.endGroup()

        for panel in self.panels.values():
            groupbox = getattr(panel, "groupbox", None)
            if isinstance(groupbox, CollapsibleGroupBox):
                settings.remove(groupbox.settings_key)
                groupbox.reset_to_default()

        for column in list(self.layout_manager.columns.values()):
            column.clear_placeholder()
            column.clear_panels()

        for scroll in list(self._column_scrolls.values()):
            self._columns_layout.removeWidget(scroll)
            scroll.hide()
            scroll.deleteLater()
        self._column_scrolls.clear()

        self.layout_manager.columns = OrderedDict()
        self._column_counter = 1

        self._add_column("left", pinned_ids={"HelpPanel", "ResetPanel"}, index=0)
        self._add_column("right")

        for panel_id in self.layout_manager._default_order:
            wrapper = self.layout_manager.wrapper_for_id(panel_id)
            if wrapper is None:
                continue
            column_name = self.layout_manager._default_columns.get(panel_id, "left")
            if column_name not in self.layout_manager.columns:
                self._add_column(column_name)
            column = self.layout_manager.columns[column_name]
            column.add_panel(wrapper)

        self.layout_manager.layout_changed()

    def has_room_for_new_column(self) -> bool:
        """Return True if a new column can fit beside the existing ones."""

        layout_width = self._columns_layout.contentsRect().width()
        if layout_width <= 0:
            layout_width = self.width()

        spacing = max(0, self._columns_layout.spacing())
        visible_scrolls = [scroll for scroll in self._column_scrolls.values() if scroll.isVisible()]
        if not visible_scrolls:
            return layout_width >= self._add_column_target.minimumWidth()

        column_width = visible_scrolls[0].width() or visible_scrolls[0].sizeHint().width()
        required_width = (len(visible_scrolls) + 1) * (column_width + spacing)
        return layout_width >= required_width

    def resizeEvent(self, event):  # type: ignore[override]
        super().resizeEvent(event)
        self._add_column_target.refresh_visibility()<|MERGE_RESOLUTION|>--- conflicted
+++ resolved
@@ -1,8 +1,7 @@
 from collections import OrderedDict
 import sys
-<<<<<<< HEAD
+from time import time
 import traceback
-from time import time
 from typing import Iterable
 from warnings import warn
 
@@ -11,18 +10,6 @@
 from PyQt6.QtGui import QGuiApplication, QImage, QPixmap
 from PyQt6.QtWidgets import (QApplication, QFrame, QHBoxLayout, QLabel, QLayout, QMainWindow,
                              QMessageBox, QScrollArea, QSizePolicy, QVBoxLayout, QWidget)
-=======
-from time import time
-import traceback
-from typing import Iterable
-from warnings import warn
-
-import numpy as np
-from PyQt6.QtCore import QPoint, QSettings, Qt, QThread, QTimer
-from PyQt6.QtGui import QGuiApplication, QImage, QPixmap
-from PyQt6.QtWidgets import (QApplication, QFrame, QHBoxLayout, QLabel, QLayout, QMainWindow,
-                             QMessageBox, QScrollArea, QSizePolicy, QVBoxLayout, QWidget)
->>>>>>> 604dfb66
 
 from magscope._logging import get_logger
 from magscope.datatypes import VideoBuffer
@@ -49,7 +36,6 @@
 from magscope.processes import ManagerProcessBase
 from magscope.scripting import ScriptStatus, register_script_command
 from magscope.utils import AcquisitionMode, numpy_type_to_qt_image_type
-<<<<<<< HEAD
 
 logger = get_logger("gui.windows")
 
@@ -379,339 +365,7 @@
         if not self.controls.bead_selection_panel.lock_button.isChecked():
             self.add_bead(pos)
 
-    @command_handler(SetBeadRoisCommand, delivery=Delivery.BROADCAST, target='ManagerProcessBase')
-=======
-
-logger = get_logger("gui.windows")
-
-class WindowManager(ManagerProcessBase):
-    def __init__(self):
-        super().__init__()
-        self._bead_graphics: dict[int, BeadGraphic] = {}
-        self._bead_next_id: int = 0
-        self.beads_in_view_on = False
-        self.beads_in_view_count = 1
-        self.beads_in_view_marker_size = 100
-        self.central_widgets: list[QWidget] = []
-        self.central_layouts: list[QLayout] = []
-        self.controls: Controls | None = None
-        self.controls_to_add = []
-        self._display_rate_counter: int = 0
-        self._display_rate_last_time: float = time()
-        self._display_rate_last_rate: float = 0
-        self._n_windows: int | None = None
-        self.plot_worker: PlotWorker
-        self.plot_thread: QThread
-        self.plots_widget: QLabel
-        self.plots_to_add: list[TimeSeriesPlotBase] = []
-        self.qt_app: QApplication | None = None
-        self.selected_bead = 0
-        self.reference_bead: int | None = None
-        self._timer: QTimer | None = None
-        self._video_buffer_last_index: int = 0
-        self._video_viewer_need_reset: bool = True
-        self.video_viewer: VideoViewer | None = None
-        self.windows: list[QMainWindow] = []
-
-
-    def setup(self):
-        self.qt_app = QApplication.instance()
-        if not self.qt_app:
-            self.qt_app = QApplication(sys.argv)
-        QGuiApplication.styleHints().setColorScheme(Qt.ColorScheme.Dark)
-
-        # If the number of windows is not specified, then use the number of screens
-        if self._n_windows is None:
-            self._n_windows = len(QApplication.screens())
-
-        # Create the live plots in a separate thread (but dont start it)
-        self.plots_widget = ResizableLabel()
-        self.plots_widget.setScaledContents(True)
-        self.plots_thread = QThread()
-        self.plot_worker = PlotWorker()
-        for plot in self.plots_to_add:
-            self.plot_worker.add_plot(plot)
-        self.plot_worker.set_locks(self.locks)
-        self.plot_worker.setup()
-
-        # Create controls panel
-        self.controls = Controls(self)
-
-        # Create the video viewer
-        self.video_viewer = VideoViewer()
-
-        # Finally start the live plots
-        self.plot_worker.moveToThread(self.plots_thread)
-        self.plots_thread.started.connect(self.plot_worker.run)  # noqa
-        self.plot_worker.image_signal.connect(
-            lambda img: self.plots_widget.setPixmap(QPixmap.fromImage(img))
-        )
-        self.plots_widget.resized.connect(self.update_plot_figure_size)
-        self.plots_thread.start(QThread.Priority.LowPriority)
-
-        # Create the layouts for each window
-        self.create_central_widgets()
-
-        # Create the windows
-        for i in range(self._n_windows):
-            window = QMainWindow()
-            window.setWindowTitle("MagScope")
-            screen = QApplication.screens()[i % len(QApplication.screens())]
-            geometry = screen.geometry()
-            window.setGeometry(
-                geometry.x(), geometry.y(), geometry.width(), geometry.height()
-            )
-            window.setMinimumWidth(300)
-            window.setMinimumHeight(300)
-            window.closeEvent = lambda _, w=window: self.quit()
-            window.showMaximized()
-            window.setCentralWidget(self.central_widgets[i])
-            self.windows.append(window)
-
-        # Connect the video viewer
-        self.video_viewer.coordinatesChanged.connect(self.update_view_coords)
-        self.video_viewer.clicked.connect(self.callback_view_clicked)
-
-        # Timer
-        self._timer = QTimer()
-        self._timer.timeout.connect(self.do_main_loop)  # noqa
-        self._timer.setInterval(0)
-        self._timer.start()
-
-        # Timer - Video Display
-        timer_video_view = QTimer()
-        timer_video_view.timeout.connect(self._update_view_and_hist)
-        timer_video_view.setInterval(25)
-        timer_video_view.start()
-
-        # Start app
-        self._running = True
-        self.qt_app.exec()
-
-    def update_plot_figure_size(self, w, h):
-        self.plot_worker.figure_size_signal.emit(w, h)
-
-    def quit(self):
-        super().quit()
-
-        # Stop the plot worker
-        self.plot_worker._stop()
-        self.plots_thread.quit()
-        self.plots_thread.wait()
-
-        for window in self.windows:
-            window.close()
-
-    def do_main_loop(self):
-        # Because the WindowManager is a special case with a GUI
-        # the main loop is actually called by a timer, not the
-        # run method of it's super()
-
-        if self._running:
-            self._update_display_rate()
-            self.update_video_buffer_status()
-            self.update_video_processors_status()
-            self.controls.profile_panel.update_plot()
-            self.receive_ipc()
-
-
-    def set_selected_bead(self, bead: int):
-        self.selected_bead = bead
-        self._update_bead_highlights()
-
-    def set_reference_bead(self, bead: int | None):
-        self.reference_bead = bead
-        self._update_bead_highlights()
-
-    def _update_bead_highlights(self):
-        selected_id = self.selected_bead if self.selected_bead is not None and self.selected_bead >= 0 else None
-        reference_id = self.reference_bead if self.reference_bead is not None and self.reference_bead >= 0 else None
-
-        for bead_id, graphic in self._bead_graphics.items():
-            if bead_id == selected_id:
-                graphic.set_selection_state('selected')
-            elif bead_id == reference_id:
-                graphic.set_selection_state('reference')
-            else:
-                graphic.set_selection_state('default')
-
-
-    @property
-    def n_windows(self):
-        return self._n_windows
-    
-    @n_windows.setter
-    def n_windows(self, value):
-        if self._running:
-            warn("Application already running", RuntimeWarning)
-            return
-
-        if not 1 <= value <= 3:
-            warn("Number of windows must be between 1 and 3")
-            return
-        
-        self._n_windows = value
-
-    def create_central_widgets(self):
-        match self.n_windows:
-            case 1:
-                self.create_one_window_widgets()
-            case 2:
-                self.create_two_window_widgets()
-            case 3:
-                self.create_three_window_widgets()
-
-    def create_one_window_widgets(self):
-        for i in range(1):
-            self.central_widgets.append(QWidget())
-            self.central_layouts.append(QVBoxLayout())
-            self.central_widgets[i].setLayout(self.central_layouts[i])
-
-        # Left-right split
-        lr_splitter = GripSplitter(name='One Window Left-Right Splitter',
-                                   orientation=Qt.Orientation.Horizontal)
-        self.central_layouts[0].addWidget(lr_splitter)
-
-        # Left
-        left_widget = QWidget()
-        left_widget.setMinimumWidth(150)
-        lr_splitter.addWidget(left_widget)
-        left_layout = QHBoxLayout()
-        left_widget.setLayout(left_layout)
-
-        # Add controls to left
-        left_layout.addWidget(self.controls)
-
-        # Right
-        right_widget = QWidget()
-        right_widget.setMinimumWidth(150)
-        lr_splitter.addWidget(right_widget)
-        right_layout = QHBoxLayout()
-        right_widget.setLayout(right_layout)
-
-        # Right: top-bottom split
-        ud_splitter = GripSplitter(name='One Window Top-Bottom Splitter',
-                                   orientation=Qt.Orientation.Vertical)
-        right_layout.addWidget(ud_splitter)
-
-        # Right-top
-        right_top_widget = QWidget()
-        right_top_widget.setMinimumHeight(150)
-        ud_splitter.addWidget(right_top_widget)
-        right_top_layout = QHBoxLayout()
-        right_top_widget.setLayout(right_top_layout)
-
-        # Add plots to right-top
-        right_top_layout.addWidget(self.plots_widget)
-
-        # Right-bottom
-        right_bottom_widget = QWidget()
-        right_bottom_widget.setMinimumHeight(150)
-        ud_splitter.addWidget(right_bottom_widget)
-        right_bottom_layout = QHBoxLayout()
-        right_bottom_widget.setLayout(right_bottom_layout)
-
-        # Add video viewer to right-bottom
-        right_bottom_layout.addWidget(self.video_viewer)
-
-    def create_two_window_widgets(self):
-        for i in range(2):
-            self.central_widgets.append(QWidget())
-            self.central_layouts.append(QVBoxLayout())
-            self.central_widgets[i].setLayout(self.central_layouts[i])
-
-        ### Window 0 ###
-
-        # Left-right split
-        lr_splitter = GripSplitter(name='Two Window Left-Right Splitter',
-                                   orientation=Qt.Orientation.Horizontal)
-        self.central_layouts[0].addWidget(lr_splitter)
-
-        # Left
-        left_widget = QWidget()
-        left_widget.setMinimumWidth(150)
-        lr_splitter.addWidget(left_widget)
-        left_layout = QHBoxLayout()
-        left_widget.setLayout(left_layout)
-
-        # Add controls to left
-        left_layout.addWidget(self.controls)
-
-        # Right
-        right_widget = QWidget()
-        right_widget.setMinimumWidth(150)
-        lr_splitter.addWidget(right_widget)
-        right_layout = QHBoxLayout()
-        right_widget.setLayout(right_layout)
-
-        # Add video viewer to right
-        right_layout.addWidget(self.video_viewer)
-
-        ### Window 1 ###
-
-        # Add plots to window-1
-        self.central_layouts[1].addWidget(self.plots_widget)
-
-    def create_three_window_widgets(self):
-        for i in range(3):
-            self.central_widgets.append(QWidget())
-            self.central_layouts.append(QVBoxLayout())
-            self.central_widgets[i].setLayout(self.central_layouts[i])
-
-        ### Window 0 ###
-        # Add controls to window-0
-        self.central_layouts[0].addWidget(self.controls)
-
-        ### Window 1 ###
-        # Add video viewer to window-1
-        self.central_layouts[1].addWidget(self.video_viewer)
-
-        ### Window 2 ###
-        # Add plots to window-2
-        self.central_layouts[2].addWidget(self.plots_widget)
-
-    def update_view_coords(self):
-        pass
-
-    def _update_view_and_hist(self):
-        # Get image and _write position
-        index, image_bytes = self.video_buffer.peak_image()
-
-        # Check if _write has changed (a new image is ready)
-        if self._video_buffer_last_index != index:
-            # Update the stored index
-            self._video_buffer_last_index = index
-
-            cam_bits = self.camera_type.bits
-            dtype_bits = np.iinfo(self.video_buffer.dtype).bits
-            scale = (2 ** (dtype_bits - cam_bits))
-
-            # Update the view
-            qt_img = QImage(
-                np.frombuffer(image_bytes, self.video_buffer.dtype).copy() *
-                scale, *self.video_buffer.image_shape,
-                numpy_type_to_qt_image_type(self.video_buffer.dtype))
-            self.video_viewer.set_pixmap(QPixmap.fromImage(qt_img))
-
-            if self._video_viewer_need_reset:
-                self.video_viewer.reset_view()
-                self._video_viewer_need_reset = False
-
-            # Update the bead position overlay
-            self._update_beads_in_view()
-
-            # Update the histogram
-            self.controls.histogram_panel.update_plot(image_bytes)
-
-            # Increment the display rate counter
-            self._display_rate_counter += 1
-
-    def callback_view_clicked(self, pos: QPoint):
-        if not self.controls.bead_selection_panel.lock_button.isChecked():
-            self.add_bead(pos)
-
     @register_ipc_command(SetBeadRoisCommand, delivery=Delivery.BROADCAST, target='ManagerProcessBase')
->>>>>>> 604dfb66
     def set_bead_rois(self, value):
         pass
 
@@ -728,13 +382,8 @@
         self._bead_rois = bead_rois
         command = SetBeadRoisCommand(value=bead_rois)
         self.send_ipc(command)
-<<<<<<< HEAD
-
-    @command_handler(MoveBeadCommand)
-=======
 
     @register_ipc_command(MoveBeadCommand)
->>>>>>> 604dfb66
     def move_bead(self, id: int, dx, dy):
         # Move the bead
         self._bead_graphics[id].move(dx, dy)
@@ -787,9 +436,10 @@
         # Update bead ROIs
         command = SetBeadRoisCommand(value={})
         self.send_ipc(command)
-<<<<<<< HEAD
 
     def lock_beads(self, locked: bool):
+        if self.video_viewer is not None:
+            self.video_viewer.set_locked_overlay(locked)
         for graphic in self._bead_graphics.values():
             graphic.locked = locked
 
@@ -847,71 +497,7 @@
         except Exception as e:
             print(traceback.format_exc())
 
-    @command_handler(UpdateCameraSettingCommand)
-=======
-
-    def lock_beads(self, locked: bool):
-        if self.video_viewer is not None:
-            self.video_viewer.set_locked_overlay(locked)
-        for graphic in self._bead_graphics.values():
-            graphic.locked = locked
-
-    def update_video_processors_status(self):
-        busy = self.shared_values.video_process_busy_count.value
-        total = self.settings['video processors n']
-        text = f'{busy}/{total} busy'
-        self.controls.status_panel.update_video_processors_status(text)
-
-    def update_video_buffer_status(self):
-        level = self.video_buffer.get_level()
-        size = self.video_buffer.n_total_images
-        text = f'{level:.0%} full, {size} max images'
-        self.controls.status_panel.update_video_buffer_status(text)
-
-    def _update_display_rate(self):
-        # If it has been more than a second, re-calculate the display rate
-        if (now := time()) - self._display_rate_last_time > 1:
-            dt = now - self._display_rate_last_time
-            rate = self._display_rate_counter / dt
-            self._display_rate_last_time = now
-            self._display_rate_counter = 0
-            self._display_rate_last_rate = rate
-            self.controls.status_panel.update_display_rate(f'{rate:.0f} updates/sec')
-        else:
-            # This is used to force the "..." to update
-            self.controls.status_panel.update_display_rate(f'{self._display_rate_last_rate:.0f} updates/sec')
-
-    def _update_beads_in_view(self):
-        # Enabled?
-        if not self.beads_in_view_on or self.beads_in_view_count is None:
-            self.video_viewer.clear_crosshairs()
-            return
-        n = self.beads_in_view_count
-
-        # Get latest n timepoints
-        tracks = self.tracks_buffer.peak_unsorted()
-        t = tracks[:, 0]
-        unique_t = np.unique(t)
-        top_n_t = unique_t[np.isfinite(unique_t)][-n:]
-
-        # Get corresponding values
-        try:
-            mask = np.isin(t, top_n_t, assume_unique=False, kind='sort')
-            x = tracks[mask, 1]
-            y = tracks[mask, 2]
-
-            # Calculate relative x & y
-            nm_per_px = self.camera_type.nm_per_px / self.settings['magnification']
-            x /= nm_per_px
-            y /= nm_per_px
-
-            # Plot points
-            self.video_viewer.plot(x, y, self.beads_in_view_marker_size)
-        except Exception as e:
-            print(traceback.format_exc())
-
     @register_ipc_command(UpdateCameraSettingCommand)
->>>>>>> 604dfb66
     def update_camera_setting(self, name: str, value: str):
         self.controls.camera_panel.update_camera_setting(name, value)
 
@@ -923,19 +509,13 @@
     def update_script_status(self, status: ScriptStatus):
         self.controls.script_panel.update_status(status)
 
-<<<<<<< HEAD
-    @command_handler(ShowMessageCommand)
+    @register_ipc_command(ShowMessageCommand)
     @register_script_command(ShowMessageCommand)
-=======
-    @register_ipc_command(ShowMessageCommand)
-    @registerwithscript('print')
->>>>>>> 604dfb66
     def print(self, text: str, details: str | None = None):
         msg = QMessageBox(self.windows[0])
         msg.setIcon(QMessageBox.Icon.Information)
         msg.setWindowTitle("Information")
         msg.setText(text)
-<<<<<<< HEAD
         if details:
             logger.info('%s: %s', text, details)
             msg.setDetailedText(details)
@@ -944,18 +524,7 @@
         msg.setStandardButtons(QMessageBox.StandardButton.Ok)
         msg.show()
 
-    @command_handler(SetAcquisitionOnCommand, delivery=Delivery.BROADCAST, target='ManagerProcessBase')
-=======
-        if details:
-            logger.info('%s: %s', text, details)
-            msg.setDetailedText(details)
-        else:
-            logger.info('%s', text)
-        msg.setStandardButtons(QMessageBox.StandardButton.Ok)
-        msg.show()
-
     @register_ipc_command(SetAcquisitionOnCommand, delivery=Delivery.BROADCAST, target='ManagerProcessBase')
->>>>>>> 604dfb66
     def set_acquisition_on(self, value: bool):
         super().set_acquisition_on(value)
         checkbox = self.controls.acquisition_panel.acquisition_on_checkbox.checkbox
@@ -1033,13 +602,8 @@
     def clear_zlut(self) -> None:
         command = UnloadZLUTCommand()
         self.send_ipc(command)
-<<<<<<< HEAD
-
-    @command_handler(UpdateZLUTMetadataCommand)
-=======
 
     @register_ipc_command(UpdateZLUTMetadataCommand)
->>>>>>> 604dfb66
     def update_zlut_metadata(self,
                              filepath: str | None = None,
                              z_min: float | None = None,
