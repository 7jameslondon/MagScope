--- conflicted
+++ resolved
@@ -15,7 +15,6 @@
                                    UpdateZLockIntervalCommand, UpdateZLockMaxCommand,
                                    UpdateZLockTargetCommand)
 from magscope.processes import ManagerProcessBase
-<<<<<<< HEAD
 from magscope.utils import register_script_command
 
 
@@ -62,58 +61,8 @@
             if (now:=time()) - self._z_lock_last_time > self.z_lock_interval:
                 self.do_z_lock(now=now)
 
-    @command_handler(ExecuteXYLockCommand)
+    @register_ipc_command(ExecuteXYLockCommand)
     @register_script_command(ExecuteXYLockCommand)
-=======
-from magscope.utils import registerwithscript
-
-
-class BeadLockManager(ManagerProcessBase):
-    def __init__(self):
-        super().__init__()
-
-        # XY-Lock Properties
-        self.xy_lock_on: bool = False
-        self.xy_lock_interval: float
-        self.xy_lock_max: float
-        self.xy_lock_window: int
-        self._xy_lock_last_time: float = 0.
-        self._xy_lock_global_cutoff: float = 0.
-        self._xy_lock_bead_cutoff: dict[int, float] = {}
-        self._xy_lock_pending_moves: list[int] = []
-
-        # Z-Lock Properties
-        self.z_lock_on: bool = False
-        self.z_lock_bead: int = 0
-        self.z_lock_target: float | None = None
-        self.z_lock_interval: float
-        self.z_lock_max: float
-        self._z_lock_last_time: float = 0.
-
-    def setup(self):
-        self.xy_lock_interval = self.settings['xy-lock default interval']
-        self.xy_lock_max = self.settings['xy-lock default max']
-        window_default = self.settings.get('xy-lock default window', 1)
-        self.xy_lock_window = max(1, int(window_default))
-        self.z_lock_interval = self.settings['z-lock default interval']
-        self.z_lock_max = self.settings['z-lock default max']
-
-    def do_main_loop(self):
-        # XY-Lock Enabled
-        if self.xy_lock_on:
-            # Timer
-            if (now:=time()) - self._xy_lock_last_time > self.xy_lock_interval:
-                self.do_xy_lock(now=now)
-
-        # Z-Lock Enabled
-        if self.z_lock_on:
-            # Timer
-            if (now:=time()) - self._z_lock_last_time > self.z_lock_interval:
-                self.do_z_lock(now=now)
-
-    @register_ipc_command(ExecuteXYLockCommand)
-    @registerwithscript('do_xy_lock')
->>>>>>> 604dfb66
     def do_xy_lock(self, now=None):
         """ Centers the bead-rois based on their tracked position """
 
@@ -179,7 +128,6 @@
                 self._xy_lock_pending_moves.append(id)
                 command = MoveBeadCommand(id=id, dx=dx, dy=dy)
                 self.send_ipc(command)
-<<<<<<< HEAD
 
     def do_z_lock(self, now=None):
         # Gather information
@@ -215,57 +163,13 @@
 
             self._xy_lock_bead_cutoff[bead_id] = now
 
-    @command_handler(RemoveBeadFromPendingMovesCommand)
-=======
-
-    @registerwithscript('do_z_lock')
-    def do_z_lock(self, now=None):
-        # Gather information
-        if now is None: now = time()
-        self._z_lock_last_time = now
-
-        raise NotImplementedError
-
-    def set_bead_rois(self, value: dict[int, tuple[int, int, int, int]]):
-        previous_bead_rois = getattr(self, 'bead_rois', {}).copy()
-        super().set_bead_rois(value)
-
-        # Check if any of the beads have been deleted
-        keys = list(self._xy_lock_pending_moves) # copy
-        for id in keys:
-            if id not in self.bead_rois:
-                self._xy_lock_pending_moves.pop(id)
-
-        # Remove any bead-specific cutoffs for deleted beads
-        bead_cutoff_ids = list(self._xy_lock_bead_cutoff)
-        for bead_id in bead_cutoff_ids:
-            if bead_id not in self.bead_rois:
-                self._xy_lock_bead_cutoff.pop(bead_id, None)
-
-        now = time()
-        for bead_id, roi in self.bead_rois.items():
-            previous_roi = previous_bead_rois.get(bead_id)
-            if previous_roi == roi:
-                continue
-
-            if bead_id in self._xy_lock_pending_moves:
-                continue
-
-            self._xy_lock_bead_cutoff[bead_id] = now
-
     @register_ipc_command(RemoveBeadFromPendingMovesCommand)
->>>>>>> 604dfb66
     def remove_bead_from_xy_lock_pending_moves(self, id: int):
         if id in self._xy_lock_pending_moves:
             self._xy_lock_pending_moves.remove(id)
 
-<<<<<<< HEAD
-    @command_handler(SetXYLockOnCommand)
+    @register_ipc_command(SetXYLockOnCommand)
     @register_script_command(SetXYLockOnCommand)
-=======
-    @register_ipc_command(SetXYLockOnCommand)
-    @registerwithscript('set_xy_lock_on')
->>>>>>> 604dfb66
     def set_xy_lock_on(self, value: bool):
         self.xy_lock_on = value
         self._xy_lock_global_cutoff = time()
@@ -273,26 +177,16 @@
         command = UpdateXYLockEnabledCommand(value=value)
         self.send_ipc(command)
 
-<<<<<<< HEAD
-    @command_handler(SetXYLockIntervalCommand)
+    @register_ipc_command(SetXYLockIntervalCommand)
     @register_script_command(SetXYLockIntervalCommand)
-=======
-    @register_ipc_command(SetXYLockIntervalCommand)
-    @registerwithscript('set_xy_lock_interval')
->>>>>>> 604dfb66
     def set_xy_lock_interval(self, value: float):
         self.xy_lock_interval = value
 
         command = UpdateXYLockIntervalCommand(value=value)
         self.send_ipc(command)
 
-<<<<<<< HEAD
-    @command_handler(SetXYLockMaxCommand)
+    @register_ipc_command(SetXYLockMaxCommand)
     @register_script_command(SetXYLockMaxCommand)
-=======
-    @register_ipc_command(SetXYLockMaxCommand)
-    @registerwithscript('set_xy_lock_max')
->>>>>>> 604dfb66
     def set_xy_lock_max(self, value: float):
         value = max(1, round(value))
         self.xy_lock_max = value
@@ -300,39 +194,24 @@
         command = UpdateXYLockMaxCommand(value=value)
         self.send_ipc(command)
 
-<<<<<<< HEAD
-    @command_handler(SetXYLockWindowCommand)
+    @register_ipc_command(SetXYLockWindowCommand)
     @register_script_command(SetXYLockWindowCommand)
-=======
-    @register_ipc_command(SetXYLockWindowCommand)
-    @registerwithscript('set_xy_lock_window')
->>>>>>> 604dfb66
     def set_xy_lock_window(self, value: int):
         self.xy_lock_window = max(1, int(value))
 
         command = UpdateXYLockWindowCommand(value=self.xy_lock_window)
         self.send_ipc(command)
 
-<<<<<<< HEAD
-    @command_handler(SetZLockOnCommand)
+    @register_ipc_command(SetZLockOnCommand)
     @register_script_command(SetZLockOnCommand)
-=======
-    @register_ipc_command(SetZLockOnCommand)
-    @registerwithscript('set_z_lock_on')
->>>>>>> 604dfb66
     def set_z_lock_on(self, value: bool):
         self.z_lock_on = value
 
         command = UpdateZLockEnabledCommand(value=value)
         self.send_ipc(command)
 
-<<<<<<< HEAD
-    @command_handler(SetZLockBeadCommand)
+    @register_ipc_command(SetZLockBeadCommand)
     @register_script_command(SetZLockBeadCommand)
-=======
-    @register_ipc_command(SetZLockBeadCommand)
-    @registerwithscript('set_z_lock_bead')
->>>>>>> 604dfb66
     def set_z_lock_bead(self, value: int):
         value = int(value)
         self.z_lock_bead = value
@@ -340,39 +219,24 @@
         command = UpdateZLockBeadCommand(value=value)
         self.send_ipc(command)
 
-<<<<<<< HEAD
-    @command_handler(SetZLockTargetCommand)
+    @register_ipc_command(SetZLockTargetCommand)
     @register_script_command(SetZLockTargetCommand)
-=======
-    @register_ipc_command(SetZLockTargetCommand)
-    @registerwithscript('set_z_lock_target')
->>>>>>> 604dfb66
     def set_z_lock_target(self, value: float):
         self.z_lock_target = value
 
         command = UpdateZLockTargetCommand(value=value)
         self.send_ipc(command)
 
-<<<<<<< HEAD
-    @command_handler(SetZLockIntervalCommand)
+    @register_ipc_command(SetZLockIntervalCommand)
     @register_script_command(SetZLockIntervalCommand)
-=======
-    @register_ipc_command(SetZLockIntervalCommand)
-    @registerwithscript('set_z_lock_interval')
->>>>>>> 604dfb66
     def set_z_lock_interval(self, value: float):
         self.z_lock_interval = value
 
         command = UpdateZLockIntervalCommand(value=value)
         self.send_ipc(command)
 
-<<<<<<< HEAD
-    @command_handler(SetZLockMaxCommand)
+    @register_ipc_command(SetZLockMaxCommand)
     @register_script_command(SetZLockMaxCommand)
-=======
-    @register_ipc_command(SetZLockMaxCommand)
-    @registerwithscript('set_z_lock_max')
->>>>>>> 604dfb66
     def set_z_lock_max(self, value: float):
         self.z_lock_max = value
 
